# Documentation: http://docs.travis-ci.com/user/languages/julia/
language: julia
os:
  - linux
  - osx
julia:
<<<<<<< HEAD
  - 0.4
  - 0.5
  - 0.6
=======
  - nightly
>>>>>>> 9acb547e
notifications:
  email: false
sudo: false
addons:
  apt:
    packages:
      - gfortran
before_install:
  - if [ "$TRAVIS_OS_NAME" == "osx" ]; then
      brew install gcc;
    fi
# uncomment the following lines to override the default test script
#script:
#  - if [[ -a .git/shallow ]]; then git fetch --unshallow; fi
#  - julia -e 'Pkg.clone(pwd()); Pkg.build("ODEInterface"); Pkg.test("ODEInterface"; coverage=true)'<|MERGE_RESOLUTION|>--- conflicted
+++ resolved
@@ -4,13 +4,7 @@
   - linux
   - osx
 julia:
-<<<<<<< HEAD
-  - 0.4
-  - 0.5
-  - 0.6
-=======
   - nightly
->>>>>>> 9acb547e
 notifications:
   email: false
 sudo: false
